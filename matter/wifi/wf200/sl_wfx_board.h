#ifndef _SL_WFX_BOARD_H_
#define _SL_WFX_BOARD_H_
/*
 * Pull in the right board PINS
 */
#if defined(EFR32MG21_BRD4180A) || defined(BRD4180A)
#include "brd4180a.h"
#elif defined(EFR32MG12_BRD4161A) || defined(BRD4161A) ||                      \
<<<<<<< HEAD
=======
    defined(EFR32MG12_BRD4162A) || defined(BRD4162A) ||                        \
>>>>>>> 4938cf6e
    defined(EFR32MG12_BRD4163A) || defined(BRD4163A) ||                        \
    defined(EFR32MG12_BRD4164A) || defined(BRD4164A)
#include "brd4161a.h"
#elif defined(EFR32MG24_BRD4187C) || defined(BRD4187C)
#include "brd4187c.h"
#elif defined(EFR32MG24_BRD4186C) || defined(BRD4186C)
#include "brd4186c.h"
#else
#error "Need SPI Pins"
#endif /* EFR32MG21_BRD4180A */
#endif /* _SL_WFX_BOARD_H_ */<|MERGE_RESOLUTION|>--- conflicted
+++ resolved
@@ -6,10 +6,7 @@
 #if defined(EFR32MG21_BRD4180A) || defined(BRD4180A)
 #include "brd4180a.h"
 #elif defined(EFR32MG12_BRD4161A) || defined(BRD4161A) ||                      \
-<<<<<<< HEAD
-=======
     defined(EFR32MG12_BRD4162A) || defined(BRD4162A) ||                        \
->>>>>>> 4938cf6e
     defined(EFR32MG12_BRD4163A) || defined(BRD4163A) ||                        \
     defined(EFR32MG12_BRD4164A) || defined(BRD4164A)
 #include "brd4161a.h"
